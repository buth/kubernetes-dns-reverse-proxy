--- conflicted
+++ resolved
@@ -220,15 +220,9 @@
 							if req.URL.RawQuery != "" {
 								redirectURL.RawQuery = req.URL.RawQuery
 							}
-<<<<<<< HEAD
+							datadog.Count("redirect_301", 1, nil, 1.0)
 							log.Debug("Redirect: %s%s to %s", req.Host, req.URL.Path, redirectURL.String())
 							http.Redirect(w, req, redirectURL.String(), 301)
-=======
-							//TODO: pass query string along with
-							datadog.Count("redirect_301", 1, nil, 1.0)
-							log.Debug("Redirect: %s%s to %s", req.Host, req.URL.Path, url)
-							http.Redirect(w, req, url, 301)
->>>>>>> e7b44913
 							return
 						} else {
 							// Handle an arbitrary URL routing to a service.
